--- conflicted
+++ resolved
@@ -154,7 +154,6 @@
 }
 
 func setStyle(style gwu.Style, options Options) {
-<<<<<<< HEAD
 
 	style.SetBorder2(options.BorderWidth, options.BorderStyle, options.BorderColor)
 
@@ -214,42 +213,7 @@
 // FormatTableCell formats the given, table, row, and column and uses the following options:
 //
 // CellPadding, HAlign, VAlign, Whitespace, BorderWidth, BorderStyle, BorderColor, Width, Height, FontSize, Color, Background, ColSpan, RowSpan
-=======
-
-	if options.BorderWidth != 0 || options.BorderStyle != "" || options.BorderColor != "" {
-		if options.BorderWidth != 0 && options.BorderStyle != "" {
-			style.SetBorder2(options.BorderWidth, options.BorderStyle, options.BorderColor)
-		} else {
-			fmt.Fprintf(os.Stderr, "\nError: Setting a border requires style and width.\n")
-		}
-	}
-
-	if options.Width == FullWidth {
-		style.SetFullWidth()
-	} else if options.Width != "" {
-		style.SetWidth(options.Width)
-	}
-
-	if options.Height == FullHeight {
-		style.SetFullHeight()
-	}
-	if options.Height != "" {
-		style.SetFullHeight()
-	}
-
-	style.SetColor(options.Color)
-
-	style.SetBackground(options.Background)
-
-	style.SetWhiteSpace(options.WhiteSpace)
-
-	style.SetFontSize(options.FontSize)
-}
-
-// FormatTableCell formats the given, table, row, and column and uses the following options:
-//
-// CellPadding, HAlign, VAlign, Whitespace, BorderWidth, BorderStyle, BorderColor, Width, Height, FontSize, Color, Background, CellSpan, RowSpan
->>>>>>> 81bd6cf4
+
 func (g *GuiBuilder) FormatTableCell(table gwu.Table, row, col int, options Options) {
 
 	padding := strconv.Itoa(options.CellPadding)
@@ -287,18 +251,9 @@
 		lb.SetSelected(0, true)
 	}
 
-<<<<<<< HEAD
 	setEnabled(lb, options.Enable)
 
 	setStyle(lb.Style(), options)
-=======
-	switch options.Enable {
-	case EnableTrue:
-		lb.SetEnabled(true)
-	case EnableFalse:
-		lb.SetEnabled(false)
-	}
->>>>>>> 81bd6cf4
 
 	setStyle(lb.Style(), options)
 
@@ -319,16 +274,7 @@
 		tb.SetCols(options.Cols)
 	}
 
-<<<<<<< HEAD
 	setEnabled(tb, options.Enable)
-=======
-	switch options.Enable {
-	case EnableTrue:
-		tb.SetEnabled(true)
-	case EnableFalse:
-		tb.SetEnabled(false)
-	}
->>>>>>> 81bd6cf4
 
 	tb.SetReadOnly(options.ReadOnly)
 
@@ -366,19 +312,8 @@
 func (g *GuiBuilder) MakeWindow(name, extension string, options Options) gwu.Window {
 	win := gwu.NewWindow(name, extension)
 
-<<<<<<< HEAD
 	setTableView(win, options)
-=======
-	win.SetCellPadding(options.CellPadding)
-
-	if options.HAlign != "" {
-		win.SetHAlign(options.HAlign)
-	}
-	if options.VAlign != "" {
-		win.SetVAlign(options.VAlign)
-	}
-
->>>>>>> 81bd6cf4
+
 	setStyle(win.Style(), options)
 
 	return win
@@ -388,35 +323,11 @@
 //
 // Layout, CellPadding, HAlign, Valign, WhiteSpace, BorderStyle, BorderWidth, BorderColor, Width, Height, Color, Background
 func (g *GuiBuilder) MakePanel(options Options) gwu.Panel {
-<<<<<<< HEAD
 
 	panel := gwu.NewPanel()
 	setLayout(panel, options.Layout)
 
 	setTableView(panel, options)
-=======
-	var panel gwu.Panel
-
-	switch options.Layout {
-	case LayoutNatural:
-		panel = gwu.NewNaturalPanel()
-	case LayoutHorizontal:
-		panel = gwu.NewHorizontalPanel()
-	case LayoutVertical:
-		panel = gwu.NewVerticalPanel()
-	default:
-		panel = gwu.NewPanel()
-	}
-
-	panel.SetCellPadding(options.CellPadding)
-
-	if options.HAlign != "" {
-		panel.SetHAlign(options.HAlign)
-	}
-	if options.VAlign != "" {
-		panel.SetVAlign(options.VAlign)
-	}
->>>>>>> 81bd6cf4
 
 	setStyle(panel.Style(), options)
 
@@ -452,29 +363,9 @@
 
 	tabPanel := gwu.NewTabPanel()
 
-<<<<<<< HEAD
 	setLayout(tabPanel, options.Layout)
 
 	setTableView(tabPanel, options)
-=======
-	switch options.Layout {
-	case LayoutNatural:
-		tabPanel.SetLayout(gwu.LayoutNatural)
-	case LayoutHorizontal:
-		tabPanel.SetLayout(gwu.LayoutHorizontal)
-	case LayoutVertical:
-		tabPanel.SetLayout(gwu.LayoutVertical)
-	}
-
-	tabPanel.SetCellPadding(options.CellPadding)
-
-	if options.HAlign != "" {
-		tabPanel.SetHAlign(options.HAlign)
-	}
-	if options.VAlign != "" {
-		tabPanel.SetVAlign(options.VAlign)
-	}
->>>>>>> 81bd6cf4
 
 	setStyle(tabPanel.Style(), options)
 
